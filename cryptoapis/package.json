--- conflicted
+++ resolved
@@ -1,11 +1,6 @@
 {
-<<<<<<< HEAD
   "name": "@chainlink/cryptoapis-adapter",
   "version": "0.0.1",
-=======
-  "name": "@chainlink/cryptoapis",
-  "version": "0.0.2",
->>>>>>> ad52423c
   "license": "MIT",
   "main": "dist/index.js",
   "scripts": {
