# Changelog Chainlink External Adapters

All notable changes to this project will be documented in this file.

The format is based on [Keep a Changelog](https://keepachangelog.com/en/1.0.0/), and this project adheres to [Semantic Versioning](https://semver.org/spec/v2.0.0.html).

## [Unreleased]

### Added

- New adapters:
  - `xbto` to get BRN quotes
  - `iv-outlier-detection` to get IV values with outlier detection
  - `taapi` to get Trading Analysis data
  - `stasis` to get Circulating Supply of EURS
<<<<<<< HEAD
  - `defi-pulse` to calculate an accurate price for the Defi Pulse Index
=======
  - `finage` to get Financial data from finage.co.uk
>>>>>>> d027097c
- Added support for metadata in requests. This gives adapters access to the FM on-chain round state.
- Moves re-usable test behaviors & testing utils to a new package - `@chainlink/adapter-test-helpers`

### Changed

- Oilprice adapters now accept a common request for Brent crude oil: `{"market":"brent"}`
- Market closure is now a composite adapter, and now follows the build instructions for composite adapters. Market
  now also supports using metadata.

## [0.1.4] - 2020-10-30

### Added

- New adapters:
  - `linkpool` to get ICE futures quotes
  - `onchain` to get ICE futures quotes
  - `lcx` to get BTC and ETH prices in USD or EUR

### Fixed

- Local in-memory cache got broken in the last release, and was reinitialized on every request.
- `amberdata` adapter wasn't responding for some assets because they don't make cross-rates by default. Cross-rates are now included which enables this adapter to support markets like `BNB/USD`, not just the actual `BNB/USDT`.

## [0.1.3] - 2020-10-29

### Added

- Caching improvements:
  - [Request coalescing](https://aws.amazon.com/builders-library/caching-challenges-and-strategies/) support to mitigate the issue of requests for data coming in bursts and missing the cache.
  - Remote cache (Redis/ElastiCache) support, with adapter key grouping, to enable more efficient serverless deployments.
- Support for composite adapters:
  - `composite/proof-of-reserves` adapter combines multiple adapters to find total balance in custody for wBTC or renBTC protocols.
- New adapters:
  - `wbtc-address-set` to query wBTC custody address set.
  - `renvm-address-set` to query renVM protocol custody address set.
  - `blockchain.com` to fetch balances for a set of Bitcoin addresses.
  - `blockcypher` to fetch balances for a set of Bitcoin addresses.
  - `reduce` to reduce an array to a result. Different reducers are supported like: `sum`, `product`, `average`, `median`, `min` & `max`.
  - `trueusd` to query supply and issuance data for TrueUSD.
  - `cryptoid` to get chain difficulty measurement from different networks.
  - `blockchair` to get chain difficulty measurement from different networks.
  - `bitso` to get last 24 hours volume weighted average price (vwap) for multiple markets.
  - `cryptomkt` to get last transaction price for multiple markets.
  - `satoshitango` to get last bid price for multiple markets.
  - `bitex` to get volume weighted average price (vwap) for multiple markets.
  - `orchid-bandwidth` to get available bandwidth from Chainlink as service provider.
  - `genesis-volatility` to get implied volatility of an asset.
  - `covid-tracker` to query COVID-19 statistics.
  - `lition` to query the price in Euros per MWh for Lition.
  - `coinlore` to query the Bitcoin market dominance and market capitalization.
  - `messari` to query the Bitcoin market dominance.

### Changed

- Improved logs.
- Prettier logs in development environment.

## [0.1.2] - 2020-09-18

### Changed

- Replaced `alphavantage-sdr` with `alphachain` adapter

## [0.1.1] - 2020-09-18

### Added

- CHANGELOG.md (this file), to keep track of changes between releases

### Changed

- Gas adapters (`amberdata-gasprice`, `anyblock-gasprice`, `etherchain`, `ethgasstation` & `poa-gasprice`) now do not require `speed` param on input, but will use a sensible default.

### Fixed

- Kaiko adapter endpoint fix

## [0.1.0] - 2020-09-17

Initial external adapter release!<|MERGE_RESOLUTION|>--- conflicted
+++ resolved
@@ -13,11 +13,8 @@
   - `iv-outlier-detection` to get IV values with outlier detection
   - `taapi` to get Trading Analysis data
   - `stasis` to get Circulating Supply of EURS
-<<<<<<< HEAD
   - `defi-pulse` to calculate an accurate price for the Defi Pulse Index
-=======
   - `finage` to get Financial data from finage.co.uk
->>>>>>> d027097c
 - Added support for metadata in requests. This gives adapters access to the FM on-chain round state.
 - Moves re-usable test behaviors & testing utils to a new package - `@chainlink/adapter-test-helpers`
 
